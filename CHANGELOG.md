--- conflicted
+++ resolved
@@ -1,17 +1,15 @@
 # Tideland Go Library
 
-<<<<<<< HEAD
+
 ## 2016-10-19
 
-- Backend in *monitoring* is now lazy loading
 - *stringex* package now nows a simple *StringValuer*
 - *configuration* and *web* are now removed
-=======
+
 ## 2016-10-14
 
 - Backend in *monitoring* is now lazy loading
 - Fixed splitting bug in *etc*
->>>>>>> f612af64
 
 ## 2016-10-13
 
